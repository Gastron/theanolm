--- conflicted
+++ resolved
@@ -8,16 +8,10 @@
 import sys
 import argparse
 
-<<<<<<< HEAD
-from theanolm.commands import train, score, decode, sample, version, rescore
-from theanolm.exceptions import NumberError, TheanoConfigurationError
-from theanolm.exceptions import IncompatibleStateError
-=======
 from theanolm.backend import NumberError, TheanoConfigurationError
 from theanolm.backend import IncompatibleStateError
-from theanolm.commands import train, score, decode, sample, version
+from theanolm.commands import train, score, decode, sample, version, rescore
 import theano
->>>>>>> 09f3b86d
 
 def _get_message(e):
     if hasattr(e, 'args') and len(e.args) > 0 and isinstance(e.args[0], bytes):
