#!/usr/bin/env python3
# -*- coding: utf-8 -*-
"""A module for functions related to identifying the computation devices.
"""

import logging

import theano

def get_default_device(requested):
    """Enumerates the devices that have been configured for Theano and returns
    the name of the device that will be used by default.

    Devices and contexts are rather complicated in Theano.
    1) If no GPU is configured, the only device that can be used is cpu and any
       other requests will raise an exception.
    2) If a single GPU is enabled using ``device=cuda0``, the GPU device is
       ``None``, and only ``None`` or cpu can be selected.
    3) If multiple GPUs are enabled using ``contexts=dev0->cuda0;dev1->cuda1``
       and the default GPU is defined using ``device=cuda0``, then the default
       device will be ``None`` and dev0 does not exist. Either ``None``, dev1,
       or cpu can be selected.
    4) If multiple GPUs are enabled and the default GPU is not defined, then the
       ``None`` device does not exist. If ``None`` is requested, the first GPU
       device is returned.

    :type requested: str
    :param requested: ``None`` to automatically selected a default device; any
                      other selection either returns the same value or raises an
                      exception

    :rtype: str
    :returns: 'cpu' if no GPUs are enabled, otherwise ``None`` or the name of
              the first GPU device
    """

    try:
        names = []
        for name in theano.gpuarray.type.list_contexts():
            context = theano.gpuarray.type.get_context(name)
            logging.info('Context {} device="{}" ID="{}"'.format(
                         name, context.devname, context.unique_id))
            names.append(name)
        if requested is None:
            if any(name is None for name in names):
                return None
            elif len(names) > 0:
                logging.info('The first GPU device ("{}") will be used as the '
                             'default device.'.format(names[0]))
                return names[0]
            else:
<<<<<<< HEAD
                logging.info('Theano is not using a GPU or an old version of '
                             'libgpuarray is installed.')
=======
                logging.info('Could not enumerate GPU devices.')
>>>>>>> 955ee851
                return None
        elif requested in names:
            logging.info('"{}" selected as the default device.'
                         .format(requested))
            return requested
        else:
            raise ValueError('Theano is not configured to use device "{}".'
                             .format(requested))
    except AttributeError:
        # No GPU support or we couldn't list the contexts because an old version
        # of libgpuarray is installed.
        if requested is None:
            logging.info('Theano is not using a GPU or an old version of '
                         'libgpuarray is installed.')
            return None
        elif requested == 'cpu':
            logging.info('Using CPU for computation.')
            return requested
        else:
            raise ValueError('Theano is not configured to use device "{}". '
                             'Only cpu is supported.'.format(requested))

def log_free_mem():
    """Writes the available GPU memory to the debug log.
    """

    for name in theano.gpuarray.type.list_contexts():
        context = theano.gpuarray.type.get_context(name)
        free_mbytes = context.free_gmem / (1024 * 1024)
        logging.debug("Available memory on GPU %s: %.0f MB", name, free_mbytes)<|MERGE_RESOLUTION|>--- conflicted
+++ resolved
@@ -49,12 +49,8 @@
                              'default device.'.format(names[0]))
                 return names[0]
             else:
-<<<<<<< HEAD
                 logging.info('Theano is not using a GPU or an old version of '
                              'libgpuarray is installed.')
-=======
-                logging.info('Could not enumerate GPU devices.')
->>>>>>> 955ee851
                 return None
         elif requested in names:
             logging.info('"{}" selected as the default device.'
