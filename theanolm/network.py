#!/usr/bin/env python3
# -*- coding: utf-8 -*-

from collections import OrderedDict
from distutils.util import strtobool
import logging
import numpy
import theano
import theano.tensor as tensor
from theano.sandbox.rng_mrg import MRG_RandomStreams as RandomStreams
from theanolm.exceptions import IncompatibleStateError, InputError
from theanolm.layers import *
from theanolm.matrixfunctions import test_value

class Network(object):
    """Neural Network

    A class that stores the neural network architecture and state.
    """

    class Architecture(object):
        """Neural Network Architecture Description
        """

        def __init__(self, layers):
            """Constructs a description of the neural network architecture.

            :type layers: list of dict
            :param layers: options for each layer as a list of dictionaries
            """

            self.layers = layers

        @classmethod
        def from_state(classname, state):
            """Constructs a description of the network architecture stored in a
            state.

            :type state: hdf5.File
            :param state: HDF5 file that contains the architecture parameters
            """

            layers = []

            if not 'arch/layers' in state:
                raise IncompatibleStateError(
                    "Parameter 'arch/layers' is missing from neural network state.")
            h5_layers = state['arch/layers']

            for layer_id in sorted(h5_layers.keys()):
                layer = dict()
                h5_layer = h5_layers[layer_id]
                for variable in h5_layer.attrs:
                    layer[variable] = h5_layer.attrs[variable]
                for variable in h5_layer:
                    values = []
                    h5_values = h5_layer[variable]
                    for value_id in sorted(h5_values.attrs.keys()):
                        values.append(h5_values.attrs[value_id])
                    layer[variable] = values
                layers.append(layer)

            return classname(layers)

        @classmethod
        def from_description(classname, description_file):
            """Reads a description of the network architecture from a text file.

            :type description_file: file or file-like object
            :param description_file: text file containing the description

            :rtype: Network.Architecture
            :returns: an object describing the network architecture
            """

            layers = []

            for line in description_file:
                layer_description = {
                    'network_input': False,
                    'network_output': False
                }

                fields = line.split()
                if not fields:
                    continue
                if fields[0] != 'layer':
                    raise InputError("Unknown network element: {}.".format(
                        fields[0]))
                for field in fields[1:]:
                    variable, value = field.split('=')
<<<<<<< HEAD
                    if variable in ('type', 'name'):
                        layer_description[variable] = value
                    elif variable in ('size'):
                        layer_description[variable] = int(value)
                    elif variable in ('network_input', 'network_output'):
                        layer_description[variable] = bool(strtobool(value))
                    elif variable == 'input':
=======
                    if variable == 'input':
>>>>>>> ec0246ec
                        if 'inputs' in layer_description:
                            layer_description['inputs'].append(value)
                        else:
                            layer_description['inputs'] = [value]
                    else:
<<<<<<< HEAD
                        raise InputError("Unknown layer parameter: {}.".format(
                            variable))
=======
                        layer_description[variable] = value
>>>>>>> ec0246ec

                if not 'type' in layer_description:
                    raise InputError("'type' is not given in a layer description.")
                if not 'name' in layer_description:
                    raise InputError("'name' is not given in a layer description.")
<<<<<<< HEAD
=======
                if not 'inputs' in layer_description:
                    raise InputError("'input' is not given in a layer description.")
>>>>>>> ec0246ec

                layers.append(layer_description)

            return classname(layers)

        def get_state(self, state):
            """Saves the architecture parameters in a HDF5 file.

            The variable values will be saved as attributes of HDF5 groups. A
            group will be created for each level of the hierarchy.

            :type state: h5py.File
            :param state: HDF5 file for storing the architecture parameters
            """

            h5_layers = state.require_group('arch/layers')
            for layer_id, layer in enumerate(self.layers):
                h5_layer = h5_layers.require_group(str(layer_id))
                for variable, values in layer.items():
                    if isinstance(values, list):
                        h5_values = h5_layer.require_group(variable)
                        for value_id, value in enumerate(values):
                            h5_values.attrs[str(value_id)] = value
                    else:
                        h5_layer.attrs[variable] = values

        def check_state(self, state):
            """Checks that the architecture stored in a state matches this
            network architecture, and raises an ``IncompatibleStateError``
            if not.

            :type state: h5py.File
            :param state: HDF5 file that contains the architecture parameters
            """

            if not 'arch/layers' in state:
                raise IncompatibleStateError(
                    "Parameter 'arch/layers' is missing from neural network state.")
            h5_layers = state['arch/layers']
            for layer_id, layer in enumerate(self.layers):
                h5_layer = h5_layers[str(layer_id)]
                for variable, values in layer.items():
                    if isinstance(values, list):
                        h5_values = h5_layer[variable]
                        for value_id, value in enumerate(values):
                            h5_value = h5_values.attrs[str(value_id)]
                            if value != h5_value:
                                raise IncompatibleStateError(
                                    "Neural network state has {0}={1}, while "
                                    "this architecture has {0}={2}.".format(
                                        variable, value, h5_value))
                    else:
                        h5_value = h5_layer.attrs[variable]
                        if values != h5_value:
                            raise IncompatibleStateError(
                                "Neural network state has {0}={1}, while "
                                "this architecture has {0}={2}.".format(
                                    variable, value, h5_value))

    def __init__(self, dictionary, architecture, batch_processing=True, profile=False):
        """Initializes the neural network parameters for all layers, and
        creates Theano shared variables from them.

        :type dictionary: Dictionary
        :param dictionary: mapping between word IDs and word classes

        :type architecture: Network.Architecture
        :param architecture: an object that describes the network architecture

        :type batch_processing: bool
        :param batch_processing: True creates a network for processing
                                 mini-batches, False creates a network for
                                 progressing one time step at a time

        :type profile: bool
        :param profile: if set to True, creates a Theano profile object
        """

        self.dictionary = dictionary
        self.architecture = architecture
        self.batch_processing = batch_processing

        M1 = 2147483647
        M2 = 2147462579
        random_seed = [
            numpy.random.randint(0, M1),
            numpy.random.randint(0, M1),
            numpy.random.randint(1, M1),
            numpy.random.randint(0, M2),
            numpy.random.randint(0, M2),
            numpy.random.randint(1, M2)]
        self.random = RandomStreams(random_seed)

        # Recurrent layers will create these lists, used by TextSampler to
        # initialize state variables of appropriate sizes.
        self.recurrent_state_input = []
        self.recurrent_state_size = []

        # Create the layers.
        logging.debug("Creating layers.")
        self.network_input = NetworkInput(dictionary.num_classes(), self)
        self.output_layer = None
        self.layers = OrderedDict()
        self.layers['X'] = self.network_input
        for layer_description in architecture.layers:
            layer_options = dict()
            for variable, value in layer_description.items():
                if variable == 'inputs':
                    layer_options['input_layers'] = \
                        [ self.layers[x] for x in value ]
                elif variable == 'output':
                    if value == 'Y':
                        value = dictionary.num_classes()
                    else:
                        value = int(value)
                    layer_options['output_size'] = value
                else:
                    layer_options[variable] = value
            layer = create_layer(layer_options, self, profile=profile)
            self.layers[layer.name] = layer
            if 'output' in layer_description and \
               layer_description['output'] == 'Y':
                self.output_layer = layer
        if self.output_layer is None:
            raise InputError("None of the layers in architecture description "
                             "have 'output=Y'.")

        # This list will be filled by the recurrent layers to contain the
        # recurrent state outputs, required by TextSampler.
        self.recurrent_state_output = [None] * len(self.recurrent_state_size)

        # Create initial parameter values.
        self.param_init_values = OrderedDict()
        for layer in self.layers.values():
            self.param_init_values.update(layer.param_init_values)

        # Create Theano shared variables.
        self.params = { name: theano.shared(value, name)
                        for name, value in self.param_init_values.items() }
        for layer in self.layers.values():
            layer.set_params(self.params)

        if batch_processing:
            self.create_batch_structure()
        else:
            self.create_onestep_structure()

    def create_batch_structure(self):
        """Creates the network structure for mini-batch processing.

        Creates the symbolic matrix self.output, which describes the output
        probability of the next input word at each time step and sequence. The
        shape will be the same as that of self.input, except that it will
        contain one less time step.
        """

        # mask is used to mask out the rest of the input matrix, when a sequence
        # is shorter than the maximum sequence length. The mask is kept as int8
        # data type, which is how Tensor stores booleans.
        self.mask = tensor.matrix('network.mask', dtype='int8')
        self.mask.tag.test_value = test_value(
            size=(100, 16),
            max_value=True)

        # Dropout layer needs to know whether we are training or evaluating.
        self.is_training = tensor.scalar('network.is_training', dtype='int8')
        self.is_training.tag.test_value = 1

        for layer in self.layers.values():
            layer.create_structure()

        self.input = self.network_input.output
        self.output = self.output_layer.output

        # The input at the next time step is what the output (predicted word)
        # should be.
        word_ids = self.input[1:].flatten()
        output_probs = self.output[:-1].flatten()

        # An index to a flattened input matrix times the vocabulary size can be
        # used to index the same location in the output matrix. The word ID is
        # added to index the probability of that word.
        target_indices = \
            tensor.arange(word_ids.shape[0]) * self.dictionary.num_classes() \
            + word_ids
        target_probs = output_probs[target_indices]

        # Reshape to a matrix. Now we have one less time step.
        num_time_steps = self.input.shape[0] - 1
        num_sequences = self.input.shape[1]
        self.prediction_probs = target_probs.reshape(
            [num_time_steps, num_sequences])

    def create_onestep_structure(self):
        """Creates the network structure for one-step processing.
        """

        # Create a mask for the case where we have only one word ID.
        self.mask = tensor.alloc(numpy.int8(1), 1, 1)

        # Dropout layer needs to know whether we are training or evaluating.
        self.is_training = tensor.scalar('network.is_training', dtype='int8')
        self.is_training.tag.test_value = 1

        for layer in self.layers.values():
            layer.create_structure()

        self.input = self.network_input.output
        self.output = self.output_layer.output

    def get_state(self, state):
        """Pulls parameter values from Theano shared variables.

        If there already is a parameter in the state, it will be replaced, so it
        has to have the same number of elements.

        :type state: h5py.File
        :param state: HDF5 file for storing the neural network parameters
        """

        for name, param in self.params.items():
            if name in state:
                state[name][:] = param.get_value()
            else:
                state.create_dataset(name, data=param.get_value())

        self.architecture.get_state(state)

    def set_state(self, state):
        """Sets the values of Theano shared variables.

        Requires that ``state`` contains values for all the neural network
        parameters.

        :type state: h5py.File
        :param state: HDF5 file that contains the neural network parameters
        """

        for name, param in self.params.items():
            if not name in state:
                raise IncompatibleStateError(
                    "Parameter %s is missing from neural network state." % name)
            new_value = state[name].value
            param.set_value(new_value)
            if len(new_value.shape) == 0:
                logging.debug("%s <- %s", name, str(new_value))
            else:
                logging.debug("%s <- array%s", name, str(new_value.shape))
        try:
            self.architecture.check_state(state)
        except IncompatibleStateError as error:
            raise IncompatibleStateError(
                "Attempting to restore state of a network that is incompatible "
                "with this architecture. " + str(error))

    def add_recurrent_state(self, size):
        """Adds a recurrent state variable and returns its index.

        Used by recurrent layers to add a state variable that has to be passed
        from one time step to the next, when generating text using one-step
        processing.
        """

        index = len(self.recurrent_state_size)
        assert index == len(self.recurrent_state_input)

        # The variables are in the structure of a mini-batch (3-dimensional
        # array) to keep the layer functions general.
        variable = tensor.tensor3('network.recurrent_state_' + str(index),
                                  dtype=theano.config.floatX)
        variable.tag.test_value = test_value(size=(1, 1, size), max_value=1.0)

        self.recurrent_state_size.append(size)
        self.recurrent_state_input.append(variable)

        return index<|MERGE_RESOLUTION|>--- conflicted
+++ resolved
@@ -9,7 +9,7 @@
 import theano.tensor as tensor
 from theano.sandbox.rng_mrg import MRG_RandomStreams as RandomStreams
 from theanolm.exceptions import IncompatibleStateError, InputError
-from theanolm.layers import *
+from theanolm.layers import create_layer, NetworkInput
 from theanolm.matrixfunctions import test_value
 
 class Network(object):
@@ -22,11 +22,11 @@
         """Neural Network Architecture Description
         """
 
-        def __init__(self, layers):
+        def __init__(self, network, layers):
             """Constructs a description of the neural network architecture.
 
             :type layers: list of dict
-            :param layers: options for each layer as a list of dictionaries
+            :param layers: parameters for each layer as a list of dictionaries
             """
 
             self.layers = layers
@@ -61,7 +61,7 @@
                 layers.append(layer)
 
             return classname(layers)
-
+        
         @classmethod
         def from_description(classname, description_file):
             """Reads a description of the network architecture from a text file.
@@ -76,10 +76,7 @@
             layers = []
 
             for line in description_file:
-                layer_description = {
-                    'network_input': False,
-                    'network_output': False
-                }
+                layer_description = { 'inputs': [], 'network_output': False }
 
                 fields = line.split()
                 if not fields:
@@ -87,40 +84,24 @@
                 if fields[0] != 'layer':
                     raise InputError("Unknown network element: {}.".format(
                         fields[0]))
+
                 for field in fields[1:]:
                     variable, value = field.split('=')
-<<<<<<< HEAD
-                    if variable in ('type', 'name'):
-                        layer_description[variable] = value
-                    elif variable in ('size'):
+                    if variable == 'size':
                         layer_description[variable] = int(value)
-                    elif variable in ('network_input', 'network_output'):
+                    elif variable == 'network_output':
                         layer_description[variable] = bool(strtobool(value))
                     elif variable == 'input':
-=======
-                    if variable == 'input':
->>>>>>> ec0246ec
-                        if 'inputs' in layer_description:
-                            layer_description['inputs'].append(value)
-                        else:
-                            layer_description['inputs'] = [value]
+                        layer_description['inputs'].append(value)
                     else:
-<<<<<<< HEAD
-                        raise InputError("Unknown layer parameter: {}.".format(
-                            variable))
-=======
                         layer_description[variable] = value
->>>>>>> ec0246ec
 
                 if not 'type' in layer_description:
                     raise InputError("'type' is not given in a layer description.")
                 if not 'name' in layer_description:
                     raise InputError("'name' is not given in a layer description.")
-<<<<<<< HEAD
-=======
-                if not 'inputs' in layer_description:
+                if not layer_description['inputs']:
                     raise InputError("'input' is not given in a layer description.")
->>>>>>> ec0246ec
 
                 layers.append(layer_description)
 
@@ -231,22 +212,20 @@
                 if variable == 'inputs':
                     layer_options['input_layers'] = \
                         [ self.layers[x] for x in value ]
-                elif variable == 'output':
-                    if value == 'Y':
-                        value = dictionary.num_classes()
-                    else:
-                        value = int(value)
-                    layer_options['output_size'] = value
                 else:
                     layer_options[variable] = value
+            if layer_options['network_output']:
+                layer_options['size'] = dictionary.num_classes()
             layer = create_layer(layer_options, self, profile=profile)
             self.layers[layer.name] = layer
-            if 'output' in layer_description and \
-               layer_description['output'] == 'Y':
+            if layer_options['network_output']:
+                if not self.output_layer is None:
+                    raise InputError("More than one layer in architecture "
+                                     "description has 'network_output=True'.")
                 self.output_layer = layer
         if self.output_layer is None:
             raise InputError("None of the layers in architecture description "
-                             "have 'output=Y'.")
+                             "have 'network_output=True'.")
 
         # This list will be filled by the recurrent layers to contain the
         # recurrent state outputs, required by TextSampler.
@@ -280,13 +259,13 @@
         # mask is used to mask out the rest of the input matrix, when a sequence
         # is shorter than the maximum sequence length. The mask is kept as int8
         # data type, which is how Tensor stores booleans.
-        self.mask = tensor.matrix('network.mask', dtype='int8')
+        self.mask = tensor.matrix('network/mask', dtype='int8')
         self.mask.tag.test_value = test_value(
             size=(100, 16),
             max_value=True)
 
         # Dropout layer needs to know whether we are training or evaluating.
-        self.is_training = tensor.scalar('network.is_training', dtype='int8')
+        self.is_training = tensor.scalar('network/is_training', dtype='int8')
         self.is_training.tag.test_value = 1
 
         for layer in self.layers.values():
@@ -322,7 +301,7 @@
         self.mask = tensor.alloc(numpy.int8(1), 1, 1)
 
         # Dropout layer needs to know whether we are training or evaluating.
-        self.is_training = tensor.scalar('network.is_training', dtype='int8')
+        self.is_training = tensor.scalar('network/is_training', dtype='int8')
         self.is_training.tag.test_value = 1
 
         for layer in self.layers.values():
@@ -389,7 +368,7 @@
 
         # The variables are in the structure of a mini-batch (3-dimensional
         # array) to keep the layer functions general.
-        variable = tensor.tensor3('network.recurrent_state_' + str(index),
+        variable = tensor.tensor3('network/recurrent_state_' + str(index),
                                   dtype=theano.config.floatX)
         variable.tag.test_value = test_value(size=(1, 1, size), max_value=1.0)
 
