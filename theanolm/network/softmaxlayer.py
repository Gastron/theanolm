--- conflicted
+++ resolved
@@ -47,18 +47,11 @@
         layer_input = tensor.concatenate([x.output for x in self.input_layers],
                                          axis=2)
 
-<<<<<<< HEAD
-        if self.network.mode.is_distribution():
+        if self.network.target_class_ids is None:
             self.output_probs = self._get_softmax(layer_input)
             return
 
-        # We should predict probabilities of the target outputs. If the target
-        # class IDs are not explicitly specified, they are the words at the
-        # following time step.
-        if self.network.mode.is_target_words():
-            target_class_ids = self.network.target_class_ids
-        else:
-            target_class_ids = self.network.class_input[1:]
+        target_class_ids = self.network.target_class_ids
 
         if self._use_nce:
             self.target_probs = self._get_sigmoid(layer_input, target_class_ids)
@@ -75,28 +68,6 @@
             return
 
         output_probs = self._get_softmax(layer_input)
-        if not self.network.mode.is_target_words():
-            output_probs = output_probs[:-1]
-            target_class_ids = target_class_ids[1:]
-=======
-        # Combine the first two dimensions so that softmax is taken
-        # independently for each location, over the output classes. This
-        # produces probabilities for the whole vocabulary.
-        num_time_steps = preact.shape[0]
-        num_sequences = preact.shape[1]
-        output_size = preact.shape[2]
-        preact = preact.reshape([num_time_steps * num_sequences,
-                                 output_size])
-        self.output_probs = tensor.nnet.softmax(preact)
-        self.output_probs = self.output_probs.reshape([num_time_steps,
-                                                       num_sequences,
-                                                       output_size])
-        if self.network.target_class_ids is None:
-            return
-
-        output_probs = self.output_probs
-        target_class_ids = self.network.target_class_ids
->>>>>>> fd96e75b
 
         assert_op = tensor.opt.Assert(
             "Mismatch in mini-batch and target classes shape.")
