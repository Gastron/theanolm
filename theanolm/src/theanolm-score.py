--- conflicted
+++ resolved
@@ -85,11 +85,10 @@
 scorer = theanolm.TextScorer(rnnlm)
 
 if args.input_format == 'text':
-<<<<<<< HEAD
     costs, counts = scorer.negative_log_probabilities(validation_iter)
     sentence_average = costs.mean()
     per_word = costs.sum() / counts.sum()
-    perplexity_per_word = numpy.exp(per_word)
+    perplexity_per_word = numpy.exp(-per_word)
     args.output_file.write(
         "Average sentence negative log probability: "
         "{}\n".format(sentence_average))
@@ -99,7 +98,11 @@
     args.output_file.write(
         "Perplexity per word: {}\n".format(perplexity_per_word))
 elif args.input_format == 'srilm-nbest':
+    print("Rescoring n-best list.")
     rescore_nbest(args.input_file, dictionary, scorer, args.output_file)
+elif args.input_format == 'id-nbest':
+    print("Rescoring n-best list.")
+    rescore_nbest(args.input_file, dictionary, scorer, args.output_file, lscore_field=2, w1_field=4)
 
 if args.num_samples > 0:
     print("Sampling...")
@@ -107,14 +110,4 @@
     for i in range(args.num_samples):
         words = sampler.generate()
         args.output_file.write('{}: {}\n'.format(
-            i, ' '.join(words)))
-=======
-    args.output_file.write("Average sentence negative log probability: %f\n" % \
-        scorer.score_text(validation_iter))
-elif args.input_format == 'srilm-nbest':
-    print("Rescoring n-best list.")
-    rescore_nbest(args.input_file, dictionary, scorer, args.output_file)
-elif args.input_format == 'id-nbest':
-    print("Rescoring n-best list.")
-    rescore_nbest(args.input_file, dictionary, scorer, args.output_file, lscore_field=2, w1_field=4)
->>>>>>> 476bfa3c
+            i, ' '.join(words)))