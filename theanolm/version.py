#!/usr/bin/env python3
# -*- coding: utf-8 -*-
"""A module that defines the version number constant.
"""

<<<<<<< HEAD
__version__ = '1.1.5'
=======
__version__ = '1.2.0'
>>>>>>> 6212c0da
<|MERGE_RESOLUTION|>--- conflicted
+++ resolved
@@ -3,8 +3,4 @@
 """A module that defines the version number constant.
 """
 
-<<<<<<< HEAD
-__version__ = '1.1.5'
-=======
-__version__ = '1.2.0'
->>>>>>> 6212c0da
+__version__ = '1.2.0'